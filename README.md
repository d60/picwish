# PicWish API for Python 🎨✨

Enhance, generate, and process images **without tokens, accounts, or watermarks**, and enjoy **unlimited usage**!

## Features
<<<<<<< HEAD
- ✅  **Text-to-Image Generation**: Create images from text prompts with customizable themes, sizes, and quality.
- ✅  **Image Enhancement**: Improve image quality without watermark.
- ✅  **Background Removal**: Remove background from images.
- ✅  **OCR (Optical Character Recognition)**: Extract text from images with support for multiple languages and various output formats.
=======
✅ **Image Enhancement**

Improve image quality without watermark.

✅ **Background Removal**:

Remove background from images.
>>>>>>> 4051e376

## Installation

To get started, install the `picwish` package using pip:

```bash
pip install picwish
```


## Quick Examples 🚀

### 1. Text-to-Image Generation
Generate images based on a text prompt with customizable settings:

```python
import asyncio
from picwish import PicWish, T2ITheme, T2IQuality

async def main():
    picwish = PicWish()

    # Generate images from text prompt
    results = await picwish.text_to_image(
        prompt='A girl',
        theme=T2ITheme.ANIME,
        width=616,
        height=616,
        batch_size=4,
        quality=T2IQuality.HIGH
    )

    for result in results:
        await result.download(f'{result.id}.png')

asyncio.run(main())
```


### 2. Image Enhancement
Enhance the quality of an image without a watermark:

```python
import asyncio
from picwish import PicWish

async def main():
    picwish = PicWish()

    # Enhance an image
    enhanced_image = await picwish.enhance('/path/to/input.jpg')
    await enhanced_image.download('enhanced_output.jpg')

asyncio.run(main())
```

### 3. Background Removal
Remove the background from an image:

```python
import asyncio
from picwish import PicWish

async def main():
    picwish = PicWish()

    # Remove background from an image
    background_removed_image = await picwish.remove_background('/path/to/input.jpg')
    await background_removed_image.download('background_removed_output.png')

asyncio.run(main())
```

### 4. OCR (Optical Character Recognition)
Extract text from images with support for multiple languages and output formats:

```python
import asyncio
from picwish import PicWish, OCRFormat

async def main():
    picwish = PicWish()
    ocr_result = await picwish.ocr(
        'input.jpg',
        format=OCRFormat.TXT
    )
    print(await ocr_result.text())

    # -----------------
    # Download as PNG
    ocr_result = await picwish.ocr(
        'input.jpg',
        format=OCRFormat.PDF
    )
    print(await ocr_result.download('result.pdf'))

asyncio.run(main())
```<|MERGE_RESOLUTION|>--- conflicted
+++ resolved
@@ -3,22 +3,8 @@
 Enhance, generate, and process images **without tokens, accounts, or watermarks**, and enjoy **unlimited usage**!
 
 ## Features
-<<<<<<< HEAD
-- ✅  **Text-to-Image Generation**: Create images from text prompts with customizable themes, sizes, and quality.
-- ✅  **Image Enhancement**: Improve image quality without watermark.
-- ✅  **Background Removal**: Remove background from images.
-- ✅  **OCR (Optical Character Recognition)**: Extract text from images with support for multiple languages and various output formats.
-=======
-✅ **Image Enhancement**
-
-Improve image quality without watermark.
-
-✅ **Background Removal**:
-
-Remove background from images.
->>>>>>> 4051e376
-
-## Installation
+- **Image Enhancement**:   Improve image quality without watermark.
+- **Background Removal**:   Remove background from images.
 
 To get started, install the `picwish` package using pip:
 
